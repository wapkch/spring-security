--- conflicted
+++ resolved
@@ -154,15 +154,16 @@
     NimbusJwtClientAuthenticationParametersConverter(jwkResolver)
 )
 ----
-<<<<<<< HEAD
-====
+======
 
 === Customizing the JWT assertion
 
 The JWT produced by `NimbusJwtClientAuthenticationParametersConverter` contains the `iss`, `sub`, `aud`, `jti`, `iat` and `exp` claims by default. You can customize the headers and/or claims by providing a `Consumer<NimbusJwtClientAuthenticationParametersConverter.JwtClientAuthenticationContext<T>>` to `setJwtClientAssertionCustomizer()`. The following example shows how to customize claims of the JWT:
 
-====
-.Java
+[tabs]
+======
+Java::
++
 [source,java,role="primary"]
 ----
 Function<ClientRegistration, JWK> jwkResolver = ...
@@ -175,7 +176,8 @@
 });
 ----
 
-.Kotlin
+Kotlin::
++
 [source,kotlin,role="secondary"]
 ----
 val jwkResolver = ...
@@ -187,7 +189,4 @@
     context.claims.claim("custom-claim", "claim-value")
 }
 ----
-====
-=======
-======
->>>>>>> 39c43159
+======