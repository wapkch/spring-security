--- conflicted
+++ resolved
@@ -1,9 +1,5 @@
 /*
-<<<<<<< HEAD
- * Copyright 2002-2021 the original author or authors.
-=======
  * Copyright 2002-2022 the original author or authors.
->>>>>>> 3e2ac826
  *
  * Licensed under the Apache License, Version 2.0 (the "License");
  * you may not use this file except in compliance with the License.
@@ -137,11 +133,7 @@
 	}
 
 	@Test
-<<<<<<< HEAD
-	public void getTokenResponseWhenAuthenticationClientSecretPostThenFormParametersAreSent() throws Exception {
-=======
 	public void getTokenResponseWhenSuccessResponseDoesNotIncludeScopeThenAccessTokenHasOriginalScope() {
->>>>>>> 3e2ac826
 		// @formatter:off
 		String accessTokenSuccessResponse = "{\n"
 				+ "   \"access_token\": \"access-token-1234\",\n"
@@ -149,11 +141,9 @@
 				+ "   \"expires_in\": \"3600\"\n"
 				+ "}\n";
 		// @formatter:on
-<<<<<<< HEAD
-=======
-		this.server.enqueue(jsonResponse(accessTokenSuccessResponse));
-		ClientRegistration clientRegistration = this.clientRegistrationBuilder
-				.clientAuthenticationMethod(ClientAuthenticationMethod.POST).build();
+		this.server.enqueue(jsonResponse(accessTokenSuccessResponse));
+		ClientRegistration clientRegistration = this.clientRegistration
+				.clientAuthenticationMethod(ClientAuthenticationMethod.CLIENT_SECRET_POST).build();
 		OAuth2RefreshTokenGrantRequest refreshTokenGrantRequest = new OAuth2RefreshTokenGrantRequest(clientRegistration,
 				this.accessToken, this.refreshToken);
 		OAuth2AccessTokenResponse accessTokenResponse = this.tokenResponseClient
@@ -163,10 +153,14 @@
 	}
 
 	@Test
-	public void getTokenResponseWhenClientAuthenticationPostThenFormParametersAreSent() throws Exception {
-		String accessTokenSuccessResponse = "{\n" + "	\"access_token\": \"access-token-1234\",\n"
-				+ "   \"token_type\": \"bearer\",\n" + "   \"expires_in\": \"3600\"\n" + "}\n";
->>>>>>> 3e2ac826
+	public void getTokenResponseWhenAuthenticationClientSecretPostThenFormParametersAreSent() throws Exception {
+		// @formatter:off
+		String accessTokenSuccessResponse = "{\n"
+				+ "   \"access_token\": \"access-token-1234\",\n"
+				+ "   \"token_type\": \"bearer\",\n"
+				+ "   \"expires_in\": \"3600\"\n"
+				+ "}\n";
+		// @formatter:on
 		this.server.enqueue(jsonResponse(accessTokenSuccessResponse));
 		ClientRegistration clientRegistration = this.clientRegistration
 				.clientAuthenticationMethod(ClientAuthenticationMethod.CLIENT_SECRET_POST).build();
